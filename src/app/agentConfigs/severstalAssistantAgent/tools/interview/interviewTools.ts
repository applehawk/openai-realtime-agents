import { tool } from '@openai/agents/realtime';

// Use API proxy endpoint for client-side execution
<<<<<<< HEAD
const RAG_API_PROXY = '/api/rag';

/**
 * Helper function to call RAG MCP server via JSON-RPC through API proxy
 */
async function callRagServer(toolName: string, args: any) {
  try {
    console.log(`[Interview] Calling ${toolName} with args:`, args);

    const response = await fetch(RAG_API_PROXY, {
      method: 'POST',
      headers: { 'Content-Type': 'application/json' },
      body: JSON.stringify({
        jsonrpc: '2.0',
        id: Date.now(),
        method: 'tools/call',
        params: {
          name: toolName,
          arguments: args,
        },
      }),
=======
const RAG_REST_PROXY = '/api/rag-rest';

/**
 * Helper function to call RAG REST API via proxy
 * This is for client-side (browser) execution in realtime tools
 */
async function callRagApi(endpoint: string, method: string, data?: any) {
  try {
    console.log(`[RAG REST] Calling ${method} ${endpoint}`, data ? { dataKeys: Object.keys(data) } : {});

    const response = await fetch(RAG_REST_PROXY, {
      method: 'POST',
      headers: {
        'Content-Type': 'application/json',
      },
      body: JSON.stringify({ endpoint, method, data }),
>>>>>>> de9896ca
      signal: AbortSignal.timeout(30000),
    });

    if (!response.ok) {
<<<<<<< HEAD
      throw new Error(`RAG server returned status ${response.status}`);
    }

    const data = await response.json();

    if (data.error) {
      throw new Error(`RAG server error: ${data.error.message || JSON.stringify(data.error)}`);
    }

    console.log(`[Interview] ${toolName} completed successfully`);

    // Extract text content from MCP response format
    if (data.result?.content?.[0]?.text) {
      return data.result.content[0].text;
    }

    return JSON.stringify(data.result || data);
  } catch (error: any) {
    console.error(`[Interview] Error calling ${toolName}:`, error);
    throw new Error(`Ошибка подключения к базе знаний: ${error.message}`);
=======
      const errorData = await response.json();
      throw new Error(errorData.error || `HTTP ${response.status}`);
    }

    const result = await response.json();
    console.log(`[RAG REST] Success:`, { endpoint, hasData: !!result });
    return result;
  } catch (error: any) {
    console.error(`[RAG REST] Error:`, error);
    throw new Error(`RAG API connection failed: ${error.message}`);
>>>>>>> de9896ca
  }
}

/**
 * Create user workspace for interview data with fallback handling
 */
export async function createUserWorkspace(userId: string): Promise<void> {
  const workspaceName = `${userId}_user_key_preferences`;
  
  try {
<<<<<<< HEAD
    // For now, we'll assume workspace creation is handled by the RAG server
    // when we make the first query. This simplifies the process and avoids
    // direct API calls that might fail.
    console.log(`[Interview] Workspace ${workspaceName} will be created on first use`);
  } catch (error: any) {
    console.error(`[Interview] Failed to prepare workspace:`, error);
    throw new Error(`Не удалось подготовить рабочее пространство: ${error.message}`);
=======
    // Check if workspace exists first
    const workspacesResponse = await callRagApi('/workspaces', 'GET');
    
    // Handle different response structures
    let workspaces = [];
    if (workspacesResponse.workspaces) {
      workspaces = workspacesResponse.workspaces;
    } else if (Array.isArray(workspacesResponse)) {
      workspaces = workspacesResponse;
    } else {
      console.log('[Interview] Unexpected workspaces response structure:', workspacesResponse);
      // Proceed with creation anyway
    }
    
    const existingWorkspace = workspaces.find((ws: any) => ws.name === workspaceName);
    
    if (existingWorkspace) {
      console.log(`[Interview] Workspace ${workspaceName} already exists`);
      return;
    }

    // Create new workspace
    await callRagApi('/workspaces', 'POST', { name: workspaceName });
    console.log(`[Interview] Created workspace: ${workspaceName}`);
  } catch (error: any) {
    console.error(`[Interview] Failed to create workspace:`, error);
    
    // Check if it's a connectivity issue
    if (error.message.includes('Failed to fetch') || error.message.includes('ECONNREFUSED')) {
      console.error(`[Interview] RAG server appears to be down. Interview data will not be saved.`);
      console.error(`[Interview] Please check if RAG server is running on port 9621`);
      // Don't throw error - allow interview to continue without saving
      return;
    }
    
    throw new Error(`Не удалось создать рабочее пространство: ${error.message}`);
>>>>>>> de9896ca
  }
}

/**
 * Save interview data to RAG with fallback handling
 */
export async function saveInterviewData(userId: string, interviewData: string): Promise<void> {
  const workspaceName = `${userId}_user_key_preferences`;
  
  try {
<<<<<<< HEAD
    // Use RAG MCP server to save interview data
    await callRagServer('lightrag_add_documents', {
      documents: [{
        content: interviewData,
        metadata: {
          source: 'initial_interview',
          userId: userId,
          timestamp: new Date().toISOString(),
        }
      }],
=======
    await callRagApi('/documents/text', 'POST', {
      text: interviewData,
      file_source: 'initial_interview',
>>>>>>> de9896ca
      workspace: workspaceName,
    });
    
    console.log(`[Interview] Saved interview data for user ${userId}`);
  } catch (error: any) {
    console.error(`[Interview] Failed to save interview data:`, error);
    
    // Check if it's a connectivity issue
    if (error.message.includes('Failed to fetch') || error.message.includes('ECONNREFUSED')) {
      console.error(`[Interview] RAG server appears to be down. Interview data will not be saved.`);
      console.error(`[Interview] Please check if RAG server is running on port 9621`);
      // Don't throw error - allow interview to continue without saving
      return;
    }
    
    throw new Error(`Не удалось сохранить данные интервью: ${error.message}`);
  }
}

/**
 * Tool for conducting initial user interview
 */
export const conductInitialInterview = tool({
  name: 'conductInitialInterview',
  description: `Провести первичное интервью с новым пользователем для настройки персонализированного взаимодействия.
  
Этот инструмент собирает ключевую информацию о предпочтениях, стиле работы и компетенциях пользователя в дружелюбном разговорном формате.
После завершения интервью данные автоматически сохраняются в RAG для дальнейшего использования.`,
  parameters: {
    type: 'object',
    properties: {
      userId: {
        type: 'string',
        description: 'ID пользователя для создания персонального workspace',
      },
      userPosition: {
        type: 'string',
        description: 'Должность пользователя из базы данных',
      },
      currentQuestion: {
        type: 'string',
        description: 'Текущий вопрос интервью (1-7)',
      },
      userResponse: {
        type: 'string',
        description: 'Ответ пользователя на текущий вопрос',
      },
      interviewState: {
        type: 'object',
        description: 'Состояние интервью с собранными данными',
        properties: {
          competencies: { type: 'string' },
          communicationStyle: { type: 'string' },
          meetingPreferences: { type: 'string' },
          focusTime: { type: 'string' },
          workStyle: { type: 'string' },
          careerGoals: { type: 'string' },
          problemSolvingApproach: { type: 'string' },
        },
      },
    },
    required: ['userId', 'userPosition', 'currentQuestion', 'userResponse', 'interviewState'],
    additionalProperties: false,
  },
  execute: async (input: any) => {
    const { userId, userPosition, currentQuestion, userResponse, interviewState } = input;
    
    console.log(`[Interview] Processing question ${currentQuestion} for user ${userId}`);
    
    // Update interview state with user response
    const updatedState = { ...interviewState };
    
    switch (currentQuestion) {
      case '1':
        updatedState.competencies = userResponse;
        break;
      case '2':
        updatedState.communicationStyle = userResponse;
        break;
      case '3':
        updatedState.meetingPreferences = userResponse;
        break;
      case '4':
        updatedState.focusTime = userResponse;
        break;
      case '5':
        updatedState.workStyle = userResponse;
        break;
      case '6':
        updatedState.careerGoals = userResponse;
        break;
      case '7':
        updatedState.problemSolvingApproach = userResponse;
        break;
    }
    
    // Determine next question or completion
    const questionNumber = parseInt(currentQuestion);
    
    // Check if all required fields are filled (not just question number)
    const allFieldsFilled = 
      updatedState.competencies && updatedState.competencies !== 'заполнено' &&
      updatedState.communicationStyle && updatedState.communicationStyle !== 'заполнено' &&
      updatedState.meetingPreferences && updatedState.meetingPreferences !== 'заполнено' &&
      updatedState.focusTime && updatedState.focusTime !== 'заполнено' &&
      updatedState.workStyle && updatedState.workStyle !== 'заполнено' &&
      updatedState.careerGoals && updatedState.careerGoals !== 'заполнено' &&
      updatedState.problemSolvingApproach && updatedState.problemSolvingApproach !== 'заполнено';
    
    if (allFieldsFilled) {
      // Save interview data to RAG via API
      const interviewSummary = `
ПРОФИЛЬ ПОЛЬЗОВАТЕЛЯ: ${userId}
Должность: ${userPosition}
Дата интервью: ${new Date().toISOString()}

КОМПЕТЕНЦИИ И ЭКСПЕРТИЗА:
${updatedState.competencies || 'Не указано'}

СТИЛЬ ОБЩЕНИЯ:
${updatedState.communicationStyle || 'Не указано'}

ПРЕДПОЧТЕНИЯ ДЛЯ ВСТРЕЧ:
${updatedState.meetingPreferences || 'Не указано'}

РЕЖИМ ФОКУСНОЙ РАБОТЫ:
${updatedState.focusTime || 'Не указано'}

СТИЛЬ РАБОТЫ С ЗАДАЧАМИ:
${updatedState.workStyle || 'Не указано'}

КАРЬЕРНЫЕ ЦЕЛИ:
${updatedState.careerGoals || 'Не указано'}

ПОДХОД К РЕШЕНИЮ ЗАДАЧ:
${updatedState.problemSolvingApproach || 'Не указано'}
      `.trim();
      
      try {
        // Create workspace if it doesn't exist
        await createUserWorkspace(userId);
        
        // Save interview data
        await saveInterviewData(userId, interviewSummary);
        
        return {
          status: 'completed',
          message: 'Интервью завершено! Ваши предпочтения сохранены и будут использоваться для персонализации взаимодействия.',
          nextQuestion: null,
          interviewState: updatedState,
        };
      } catch (error: any) {
        console.error('[Interview] Error saving data:', error);
        
        return {
          status: 'error',
          message: `Интервью завершено, но возникла ошибка при сохранении данных: ${error.message}`,
          nextQuestion: null,
          interviewState: updatedState,
        };
      }
    } else {
      // Find next unfilled question
      const questions = [
        {
          id: '1',
          text: `Я вижу, что ваша должность — ${userPosition}. Обычно на этой позиции специалисты разбираются в нескольких ключевых областях. Подтверждаете? Есть ли другие темы, в которых вы эксперт?`,
          field: 'competencies'
        },
        {
          id: '2',
          text: 'Как мне лучше с вами общаться? Предпочитаете официальный деловой тон или более неформальный? Сразу переходить к сути или давать контекст?',
          field: 'communicationStyle'
        },
        {
          id: '3',
          text: 'В какие дни недели и время дня вам удобнее назначать встречи? Например, утро вторника или вторая половина четверга.',
          field: 'meetingPreferences'
        },
        {
          id: '4',
          text: 'Когда вам важно работать без отвлечений? Назовите дни недели и время, когда можно вас беспокоить только в крайнем случае.',
          field: 'focusTime'
        },
        {
          id: '5',
          text: 'Вы предпочитаете сосредоточиться на одной задаче или работать над несколькими проектами параллельно?',
          field: 'workStyle'
        },
        {
          id: '6',
          text: 'Какие у вас профессиональные цели на ближайший год? В чем хотели бы развиваться? Подскажу, если будет профильное обучение или интересные проекты, где можно поучаствовать.',
          field: 'careerGoals'
        },
        {
          id: '7',
          text: 'Когда сталкиваетесь со сложной задачей, вы предпочитаете сначала сами все проработать или обсудить с коллегами?',
          field: 'problemSolvingApproach'
        },
      ];
      
      // Find next unfilled question
      let nextQuestion = null;
      for (const q of questions) {
        const fieldValue = updatedState[q.field as keyof typeof updatedState];
        if (!fieldValue || fieldValue === 'заполнено') {
          nextQuestion = q;
          break;
        }
      }
      
      console.log(`[Interview] Current question: ${currentQuestion}, Next unfilled: ${nextQuestion?.id || 'none'}`);
      
      console.log(`[Interview] Next question found: ${!!nextQuestion}, Text: ${nextQuestion?.text?.substring(0, 50)}`);
      
      if (!nextQuestion) {
        // All questions are filled, interview should be complete
        console.log(`[Interview] All questions filled, interview complete`);
        return {
          status: 'completed',
          message: 'Интервью завершено! Все разделы заполнены.',
          nextQuestion: null,
          interviewState: updatedState,
        };
      }
      
      // Count remaining unfilled questions
      const remainingQuestions = questions.filter(q => {
        const fieldValue = updatedState[q.field as keyof typeof updatedState];
        return !fieldValue || fieldValue === 'заполнено';
      }).length;
      
      return {
        status: 'in_progress',
        message: `СЛЕДУЮЩИЙ ВОПРОС (${nextQuestion.id}/7, осталось ${remainingQuestions}): ${nextQuestion.text}`,
        nextQuestion: nextQuestion.text,
        currentQuestionNumber: parseInt(nextQuestion.id),
        totalQuestions: 7,
        questionsRemaining: remainingQuestions,
        interviewState: updatedState,
        instruction: `ВАЖНО: Задай пользователю nextQuestion. Интервью НЕ ЗАВЕРШЕНО, осталось ${remainingQuestions} вопросов!`,
      };
    }
  },
});

/**
 * Tool for validating interview answers using backend API
 */
export const validateInterviewAnswer = tool({
  name: 'validateInterviewAnswer',
  description: `Валидация качества ответа пользователя на вопрос интервью через бекенд API.
  
Анализирует ответ пользователя и определяет:
- Качественный ответ (достаточно деталей, релевантен вопросу)
- Некачественный ответ (слишком короткий, нерелевантный, бессмысленный)

При плохом ответе возвращает предложение переформулировать вопрос.`,
  parameters: {
    type: 'object',
    properties: {
      question: {
        type: 'string',
        description: 'Текст вопроса интервью',
      },
      userAnswer: {
        type: 'string',
        description: 'Ответ пользователя на вопрос',
      },
      questionNumber: {
        type: 'string',
        description: 'Номер вопроса (1-7)',
      },
    },
    required: ['question', 'userAnswer', 'questionNumber'],
    additionalProperties: false,
  },
  execute: async (input: any) => {
    const { question, userAnswer, questionNumber } = input;
    
    console.log(`[Interview] Validating answer for question ${questionNumber} via backend API`);
    
    try {
      // Call backend API for validation
      const response = await fetch('/api/validate-answer', {
        method: 'POST',
        headers: {
          'Content-Type': 'application/json',
        },
        body: JSON.stringify({
          question,
          userAnswer,
          questionNumber,
        }),
      });

      if (!response.ok) {
        throw new Error(`Backend API error: ${response.status}`);
      }

      const validationResult = await response.json();
      console.log(`[Interview] Backend validation result for question ${questionNumber}:`, validationResult);

      return {
        isValid: validationResult.isValid,
        reason: validationResult.reason,
        suggestion: validationResult.suggestion || null,
        questionNumber,
        userAnswer,
      };
    } catch (error: any) {
      console.error('[Interview] Error validating answer via backend:', error);
      // Fallback: consider answer valid if validation fails
      return {
        isValid: true,
        reason: 'Ошибка валидации через бекенд, считаем ответ валидным',
        suggestion: null,
        questionNumber,
        userAnswer,
      };
    }
  },
});

/**
 * Simple tool to start initial interview
 */
export const startInitialInterview = tool({
  name: 'startInitialInterview',
  description: 'Начать или продолжить интервью с пользователем для сбора предпочтений',
  parameters: {
    type: 'object',
    properties: {
      userId: {
        type: 'string',
        description: 'ID пользователя',
      },
      userPosition: {
        type: 'string',
        description: 'Должность пользователя',
      },
    },
    required: ['userId', 'userPosition'],
    additionalProperties: false,
  },
  execute: async (input: any) => {
    const { userId, userPosition } = input;
    
    // Check if interview already exists and determine completion status
    try {
      const workspaceName = `${userId}_user_key_preferences`;
      
      // Define the 7 required preference categories with question numbers
      const preferenceCategories = [
        { key: 'компетенции', questionNumber: 1 },
        { key: 'стиль общения', questionNumber: 2 },
        { key: 'предпочтения для встреч', questionNumber: 3 },
        { key: 'фокусная работа', questionNumber: 4 },
        { key: 'стиль работы', questionNumber: 5 },
        { key: 'карьерные цели', questionNumber: 6 },
        { key: 'подход к решению', questionNumber: 7 },
      ];
      
<<<<<<< HEAD
      const filledFields = [];
      const missingFields = [];
=======
      const response = await callRagApi('/query', 'POST', {
        query: `полный профиль пользователя ${userId} со всеми разделами: компетенции, стиль общения, предпочтения для встреч, фокусная работа, стиль работы, карьерные цели, подход к решению задач`,
        mode: 'local',
        top_k: 5,
        workspace: workspaceName,
      });
>>>>>>> de9896ca
      
      // Check preference categories with controlled concurrency to avoid RAG server conflicts
      const results = [];
      const batchSize = 3; // Process 3 categories at a time
      
      for (let i = 0; i < preferenceCategories.length; i += batchSize) {
        const batch = preferenceCategories.slice(i, i + batchSize);
        
        const batchPromises = batch.map(async (category) => {
          try {
            const categoryResponse = await callRagServer('lightrag_query', {
              query: `${category.key} пользователя ${userId}`,
              mode: 'local',
              top_k: 1,
              workspace: workspaceName,
            });
            
            // Check if we got meaningful data for this category
            if (categoryResponse && 
                !categoryResponse.includes('не располагаю достаточной информацией') &&
                !categoryResponse.includes('не найдено') &&
                categoryResponse.length > 20) {
              console.log(`[Interview] ✅ Found data for ${category.key}: ${categoryResponse.length} chars`);
              return { category, found: true };
            } else {
              console.log(`[Interview] ❌ No data for ${category.key}`);
              return { category, found: false };
            }
          } catch (error) {
            console.log(`[Interview] Error checking ${category.key}:`, error);
            return { category, found: false };
          }
        });
        
        const batchResults = await Promise.all(batchPromises);
        results.push(...batchResults);
        
        // Small delay between batches to prevent server overload
        if (i + batchSize < preferenceCategories.length) {
          await new Promise(resolve => setTimeout(resolve, 100));
        }
      }
      
      // Process results
      for (const result of results) {
        if (result.found) {
          filledFields.push(result.category);
        } else {
          missingFields.push(result.category);
        }
      }
      
      console.log(`[Interview] startInitialInterview check for user ${userId}`);
      console.log(`[Interview] Filled fields: ${filledFields.length}, Missing: ${missingFields.length}`);
      
      if (missingFields.length === 0) {
          // Interview is complete
          console.log(`[Interview] ✅ Interview already complete for user ${userId}`);
          return {
            status: 'already_completed',
            message: 'ok', // Интервью уже пройдено полностью - молча продолжаем работу
          };
        } else {
          // Interview is incomplete - determine starting point
          const nextQuestionNumber = Math.min(...missingFields.map(f => f.questionNumber));
          const nextField = missingFields.find(f => f.questionNumber === nextQuestionNumber);
          
          console.log(`[Interview] ❌ Incomplete interview for user ${userId}. Starting from question ${nextQuestionNumber}`);
          
          return {
            status: 'resume',
            message: `Продолжаем интервью с вопроса ${nextQuestionNumber}. Уже заполнено ${filledFields.length} из 7 разделов.`,
            currentQuestion: nextQuestionNumber.toString(),
            filledFields: filledFields.map(f => f.key),
            missingFields: missingFields.map(f => f.key),
            interviewState: {
              competencies: filledFields.find(f => f.key === 'компетенции') ? 'заполнено' : '',
              communicationStyle: filledFields.find(f => f.key === 'стиль общения') ? 'заполнено' : '',
              meetingPreferences: filledFields.find(f => f.key === 'предпочтения для встреч') ? 'заполнено' : '',
              focusTime: filledFields.find(f => f.key === 'фокусная работа') ? 'заполнено' : '',
              workStyle: filledFields.find(f => f.key === 'стиль работы') ? 'заполнено' : '',
              careerGoals: filledFields.find(f => f.key === 'карьерные цели') ? 'заполнено' : '',
              problemSolvingApproach: filledFields.find(f => f.key === 'подход к решению') ? 'заполнено' : '',
            },
          };
        }
      } catch (error) {
        console.log('[Interview] Could not check status, proceeding with new interview');
      }
    
    // Start first question
    const firstQuestion = `Привет! Я ваш персональный ассистент. Чтобы лучше вам помогать, давайте проведем короткое интервью - всего несколько минут.

Первый вопрос: вы работаете как ${userPosition}. Расскажите, в каких областях вы считаете себя экспертом? Это поможет мне лучше понимать ваши задачи.`;
    
    return {
      status: 'started',
      message: firstQuestion,
      currentQuestion: '1',
      interviewState: {
        competencies: '',
        communicationStyle: '',
        meetingPreferences: '',
        focusTime: '',
        workStyle: '',
        careerGoals: '',
        problemSolvingApproach: '',
      },
    };
  },
});<|MERGE_RESOLUTION|>--- conflicted
+++ resolved
@@ -1,7 +1,6 @@
 import { tool } from '@openai/agents/realtime';
 
 // Use API proxy endpoint for client-side execution
-<<<<<<< HEAD
 const RAG_API_PROXY = '/api/rag';
 
 /**
@@ -23,8 +22,32 @@
           arguments: args,
         },
       }),
-=======
-const RAG_REST_PROXY = '/api/rag-rest';
+      signal: AbortSignal.timeout(30000),
+    });
+
+    if (!response.ok) {
+      throw new Error(`RAG server returned status ${response.status}`);
+    }
+
+    const data = await response.json();
+
+    if (data.error) {
+      throw new Error(`RAG server error: ${data.error.message || JSON.stringify(data.error)}`);
+    }
+
+    console.log(`[Interview] ${toolName} completed successfully`);
+
+    // Extract text content from MCP response format
+    if (data.result?.content?.[0]?.text) {
+      return data.result.content[0].text;
+    }
+
+    return JSON.stringify(data.result || data);
+  } catch (error: any) {
+    console.error(`[Interview] Error calling ${toolName}:`, error);
+    throw new Error(`Ошибка подключения к базе знаний: ${error.message}`);
+  }
+}
 
 /**
  * Helper function to call RAG REST API via proxy
@@ -40,33 +63,10 @@
         'Content-Type': 'application/json',
       },
       body: JSON.stringify({ endpoint, method, data }),
->>>>>>> de9896ca
       signal: AbortSignal.timeout(30000),
     });
 
     if (!response.ok) {
-<<<<<<< HEAD
-      throw new Error(`RAG server returned status ${response.status}`);
-    }
-
-    const data = await response.json();
-
-    if (data.error) {
-      throw new Error(`RAG server error: ${data.error.message || JSON.stringify(data.error)}`);
-    }
-
-    console.log(`[Interview] ${toolName} completed successfully`);
-
-    // Extract text content from MCP response format
-    if (data.result?.content?.[0]?.text) {
-      return data.result.content[0].text;
-    }
-
-    return JSON.stringify(data.result || data);
-  } catch (error: any) {
-    console.error(`[Interview] Error calling ${toolName}:`, error);
-    throw new Error(`Ошибка подключения к базе знаний: ${error.message}`);
-=======
       const errorData = await response.json();
       throw new Error(errorData.error || `HTTP ${response.status}`);
     }
@@ -77,7 +77,6 @@
   } catch (error: any) {
     console.error(`[RAG REST] Error:`, error);
     throw new Error(`RAG API connection failed: ${error.message}`);
->>>>>>> de9896ca
   }
 }
 
@@ -88,7 +87,6 @@
   const workspaceName = `${userId}_user_key_preferences`;
   
   try {
-<<<<<<< HEAD
     // For now, we'll assume workspace creation is handled by the RAG server
     // when we make the first query. This simplifies the process and avoids
     // direct API calls that might fail.
@@ -96,44 +94,6 @@
   } catch (error: any) {
     console.error(`[Interview] Failed to prepare workspace:`, error);
     throw new Error(`Не удалось подготовить рабочее пространство: ${error.message}`);
-=======
-    // Check if workspace exists first
-    const workspacesResponse = await callRagApi('/workspaces', 'GET');
-    
-    // Handle different response structures
-    let workspaces = [];
-    if (workspacesResponse.workspaces) {
-      workspaces = workspacesResponse.workspaces;
-    } else if (Array.isArray(workspacesResponse)) {
-      workspaces = workspacesResponse;
-    } else {
-      console.log('[Interview] Unexpected workspaces response structure:', workspacesResponse);
-      // Proceed with creation anyway
-    }
-    
-    const existingWorkspace = workspaces.find((ws: any) => ws.name === workspaceName);
-    
-    if (existingWorkspace) {
-      console.log(`[Interview] Workspace ${workspaceName} already exists`);
-      return;
-    }
-
-    // Create new workspace
-    await callRagApi('/workspaces', 'POST', { name: workspaceName });
-    console.log(`[Interview] Created workspace: ${workspaceName}`);
-  } catch (error: any) {
-    console.error(`[Interview] Failed to create workspace:`, error);
-    
-    // Check if it's a connectivity issue
-    if (error.message.includes('Failed to fetch') || error.message.includes('ECONNREFUSED')) {
-      console.error(`[Interview] RAG server appears to be down. Interview data will not be saved.`);
-      console.error(`[Interview] Please check if RAG server is running on port 9621`);
-      // Don't throw error - allow interview to continue without saving
-      return;
-    }
-    
-    throw new Error(`Не удалось создать рабочее пространство: ${error.message}`);
->>>>>>> de9896ca
   }
 }
 
@@ -144,7 +104,6 @@
   const workspaceName = `${userId}_user_key_preferences`;
   
   try {
-<<<<<<< HEAD
     // Use RAG MCP server to save interview data
     await callRagServer('lightrag_add_documents', {
       documents: [{
@@ -155,11 +114,6 @@
           timestamp: new Date().toISOString(),
         }
       }],
-=======
-    await callRagApi('/documents/text', 'POST', {
-      text: interviewData,
-      file_source: 'initial_interview',
->>>>>>> de9896ca
       workspace: workspaceName,
     });
     
@@ -523,17 +477,8 @@
         { key: 'подход к решению', questionNumber: 7 },
       ];
       
-<<<<<<< HEAD
       const filledFields = [];
       const missingFields = [];
-=======
-      const response = await callRagApi('/query', 'POST', {
-        query: `полный профиль пользователя ${userId} со всеми разделами: компетенции, стиль общения, предпочтения для встреч, фокусная работа, стиль работы, карьерные цели, подход к решению задач`,
-        mode: 'local',
-        top_k: 5,
-        workspace: workspaceName,
-      });
->>>>>>> de9896ca
       
       // Check preference categories with controlled concurrency to avoid RAG server conflicts
       const results = [];
